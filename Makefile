--- conflicted
+++ resolved
@@ -31,14 +31,10 @@
 # Install lite version of caravel, (1): caravel-lite, (0): caravel
 CARAVEL_LITE?=1
 
-<<<<<<< HEAD
 # PDK switch varient
 export PDK?=sky130B
 
-MPW_TAG ?= test-6a
-=======
 MPW_TAG ?= mpw-6c
->>>>>>> a11292b5
 
 ifeq ($(CARAVEL_LITE),1)
 	CARAVEL_NAME := caravel-lite
