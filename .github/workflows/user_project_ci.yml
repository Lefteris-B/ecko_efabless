--- conflicted
+++ resolved
@@ -131,96 +131,4 @@
       #     make verify-la_test1-gl 
       #     make verify-la_test2-gl 
       #     make verify-mprj_stimulus-gl 
-<<<<<<< HEAD
-=======
-      #     make verify-wb_port-gl
-
-  user_project_flow_sky130B:
-    timeout-minutes: 720
-    runs-on: ubuntu-latest
-    needs: [pdk]
-    steps:
-      - uses: actions/checkout@v2
-
-      - name: Set up QEMU
-        uses: docker/setup-qemu-action@v1
-
-      - name: Set up Docker Buildx
-        uses: docker/setup-buildx-action@v1
-
-      - name: Export PDK ROOT
-        run: echo "PDK_ROOT=/home/runner/work/pdk" >> $GITHUB_ENV
-
-      - name: Export PDK PATH
-        run: echo "PDKPATH=/home/runner/work/pdk/sky130B" >> $GITHUB_ENV
-
-      - name: Export PDK
-        run: echo "PDK=sky130B" >> $GITHUB_ENV
-
-      - name: Export OPENLANE ROOT
-        run: echo "OPENLANE_ROOT=/home/runner/work/caravel_user_project/openlane" >> $GITHUB_ENV
-
-      - name: Download PDK Tarball
-        uses: actions/download-artifact@v2
-        with:
-          name: pdk-tarball
-          path: /tmp
-
-      - name: Unpack PDK Tarball
-        run: |
-          sudo mkdir -p ${{ env.PDK_ROOT }}
-          sudo chown -R $USER:$USER ${{ env.PDK_ROOT }}
-          tar -xf /tmp/pdk.tar -C $PDK_ROOT .
-
-      - name: Install dependencies
-        run: |
-          make install
-          make install_mcw
-          make openlane
-          make simenv
-
-      - name: Harden using Openlane
-        run: |
-          make user_proj_example
-          make user_project_wrapper
-
-      - name: run precheck
-        run: |
-          export INPUT_DIRECTORY=$(pwd)
-          export PRECHECK_ROOT=$INPUT_DIRECTORY/mpw_precheck
-          export OUTPUT_DIRECTORY=$INPUT_DIRECTORY/mpw_precheck_result
-          export OUTPUT=$OUTPUT_DIRECTORY/logs/precheck.log
-
-          git clone --depth=1 -b mpw-7d https://github.com/efabless/mpw_precheck.git
-
-          docker run -v "$PRECHECK_ROOT":"$PRECHECK_ROOT" -v "$INPUT_DIRECTORY":"$INPUT_DIRECTORY" -v "${{ env.PDK_ROOT }}":"${{ env.PDK_ROOT }}" -e INPUT_DIRECTORY="$INPUT_DIRECTORY" -e PDK_ROOT="${{ env.PDK_ROOT }}" -e PDKPATH="${{ env.PDKPATH }}" -u $(id -u "$USER"):$(id -g "$USER") efabless/mpw_precheck:latest bash -c "cd $PRECHECK_ROOT; python3 mpw_precheck.py --input_directory $INPUT_DIRECTORY --pdk_path ${{ env.PDKPATH }} --output_directory $OUTPUT_DIRECTORY license makefile consistency xor magic_drc klayout_beol klayout_feol klayout_met_min_ca_density klayout_offgrid klayout_pin_label_purposes_overlapping_drawing klayout_zeroarea lvs"
-
-          cnt=$(grep -c "All Checks Passed" "$OUTPUT")
-          if ! [[ $cnt ]]; then cnt=0; fi
-          if [[ $cnt -eq 1 ]]; then exit 0; fi
-          exit 2
-
-      - name: upload failure logs
-        if: failure()
-        uses: actions/upload-artifact@v2
-        with:
-          name: error
-          path: |
-            /home/runner/work/caravel_user_project/caravel_user_project/mpw_precheck_result/logs/*
-
-      - name: Run DV RTL tests
-        run: |
-          make verify-io_ports-rtl 
-          make verify-la_test1-rtl 
-          make verify-la_test2-rtl 
-          make verify-mprj_stimulus-rtl 
-          make verify-wb_port-rtl
-
-      # - name: Run DV GL tests
-      #   run: |
-      #     make verify-io_ports-gl 
-      #     make verify-la_test1-gl 
-      #     make verify-la_test2-gl 
-      #     make verify-mprj_stimulus-gl 
->>>>>>> 3a71fab0
       #     make verify-wb_port-gl